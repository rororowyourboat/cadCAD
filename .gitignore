*.idea
<<<<<<< HEAD
*.vscode
=======
>>>>>>> d9bcaca8
*.ipynb_checkpoints
*.DS_Store
*.idea
*.eggs
*.pytest_cache
*.mypy_cache
*.csv
*.egg-info
*.ipynb_checkpoints
*.sqlite3
*.pyc

__pycache__
Pipfile
Pipfile.lock

build
results
result
notebooks
client_work
monkeytype
*venv
*external_data

simulations/tickets
simulations/validation
<<<<<<< HEAD
*poc/
*poc_configs/

*notes.*
*announcement.md
*dist.py
=======
*external_data

*poc/
*poc_configs/

notes.*
announcement.md

*.vscode
*venv
>>>>>>> d9bcaca8
<|MERGE_RESOLUTION|>--- conflicted
+++ resolved
@@ -1,17 +1,12 @@
 *.idea
-<<<<<<< HEAD
 *.vscode
-=======
->>>>>>> d9bcaca8
 *.ipynb_checkpoints
 *.DS_Store
-*.idea
 *.eggs
 *.pytest_cache
 *.mypy_cache
 *.csv
 *.egg-info
-*.ipynb_checkpoints
 *.sqlite3
 *.pyc
 
@@ -30,22 +25,9 @@
 
 simulations/tickets
 simulations/validation
-<<<<<<< HEAD
 *poc/
 *poc_configs/
 
 *notes.*
 *announcement.md
-*dist.py
-=======
-*external_data
-
-*poc/
-*poc_configs/
-
-notes.*
-announcement.md
-
-*.vscode
-*venv
->>>>>>> d9bcaca8
+*dist.py