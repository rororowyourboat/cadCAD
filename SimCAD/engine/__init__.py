from pathos.multiprocessing import ProcessingPool as Pool

from SimCAD.utils import flatten
from SimCAD.configuration import Processor
from SimCAD.configuration.utils import TensorFieldReport
from SimCAD.engine.simulation import Executor as SimExecutor


class ExecutionMode:
    single_proc = 'single_proc'
    multi_proc = 'multi_proc'


class ExecutionContext:
    def __init__(self, context=ExecutionMode.multi_proc):
        self.name = context
        self.method = None

        def single_proc_exec(simulation_execs, states_lists, configs_structs, env_processes_list, Ts, Ns):
            l = [simulation_execs, states_lists, configs_structs, env_processes_list, Ts, Ns]
            simulation, states_list, config, env_processes, T, N = list(map(lambda x: x.pop(), l))
            result = simulation(states_list, config, env_processes, T, N)
            return flatten(result)

        def parallelize_simulations(fs, states_list, configs, env_processes, Ts, Ns):
            l = list(zip(fs, states_list, configs, env_processes, Ts, Ns))
            with Pool(len(configs)) as p:
                results = p.map(lambda t: t[0](t[1], t[2], t[3], t[4], t[5]), l)
            return results

        if context == 'single_proc':
            self.method = single_proc_exec
        elif context == 'multi_proc':
            self.method = parallelize_simulations


class Executor:
    def __init__(self, exec_context, configs):
        self.SimExecutor = SimExecutor
        self.exec_method = exec_context.method
        self.exec_context = exec_context.name
        self.configs = configs
        self.main = self.execute

    def execute(self):
        config_proc = Processor()
        create_tensor_field = TensorFieldReport(config_proc).create_tensor_field

        print(self.exec_context+": "+str(self.configs))
        states_lists, Ts, Ns, eps, configs_structs, env_processes_list, mechanisms, simulation_execs = \
            [], [], [], [], [], [], [], []
        config_idx = 0
        for x in self.configs:
            states_lists.append([x.state_dict])
            Ts.append(x.sim_config['T'])
            Ns.append(x.sim_config['N'])
            eps.append(list(x.exogenous_states.values()))
            configs_structs.append(config_proc.generate_config(x.state_dict, x.mechanisms, eps[config_idx]))
            env_processes_list.append(x.env_processes)
            mechanisms.append(x.mechanisms)
            simulation_execs.append(SimExecutor(x.behavior_ops).simulation)

            config_idx += 1

<<<<<<< HEAD

        # Dimensions: N x r x mechs

=======
>>>>>>> 609e40ac
        if self.exec_context == ExecutionMode.single_proc:
            tensor_field = create_tensor_field(mechanisms.pop(), eps.pop())
            result = self.exec_method(simulation_execs, states_lists, configs_structs, env_processes_list, Ts, Ns)
            return result, tensor_field
        elif self.exec_context == ExecutionMode.multi_proc:
            if len(self.configs) > 1:
                simulations = self.exec_method(simulation_execs, states_lists, configs_structs, env_processes_list, Ts, Ns)
                results = []
                for result, mechanism, ep in list(zip(simulations, mechanisms, eps)):
                    results.append((flatten(result), create_tensor_field(mechanism, ep)))

                return results<|MERGE_RESOLUTION|>--- conflicted
+++ resolved
@@ -62,12 +62,6 @@
 
             config_idx += 1
 
-<<<<<<< HEAD
-
-        # Dimensions: N x r x mechs
-
-=======
->>>>>>> 609e40ac
         if self.exec_context == ExecutionMode.single_proc:
             tensor_field = create_tensor_field(mechanisms.pop(), eps.pop())
             result = self.exec_method(simulation_execs, states_lists, configs_structs, env_processes_list, Ts, Ns)
