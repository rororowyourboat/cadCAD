<<<<<<< HEAD
name = "SimCAD"
configs = []
=======
configs = []
#
>>>>>>> 838c3abf
<|MERGE_RESOLUTION|>--- conflicted
+++ resolved
@@ -1,7 +1,2 @@
-<<<<<<< HEAD
 name = "SimCAD"
-configs = []
-=======
-configs = []
-#
->>>>>>> 838c3abf
+configs = []