System Model Parameter Sweep
==
Parametrization of a System Model configuration that produces multiple configurations.

##### Set Parameters
<<<<<<< HEAD
*Note:* `params` values require up to a maximum of 2 distinct lengths
=======
*Note:* `M` values require up to a maximum of 2 distinct lengths
>>>>>>> 7feecf85
```python
M = {
    'alpha': [1],
    'beta': [2, 5],
    'gamma': [3, 4],
    'omega': [7]
}
```
The parameters above produce 2 simulations.
* Simulation 1: 
    * `alpha = 1`
    * `beta = 2`
    * `gamma = 3`
    * `omega = 7`
* Simulation 2:
    * `alpha = 1`
    * `beta = 5`
    * `gamma = 4`
    * `omega = 7`

All parameters can also be set to include a single parameter each, which will result in a single simulation.

##### Example State Updates

Previous State:
`y = 0`

```python
def state_update(_params, step, sH, s, _input, **kwargs):
    y = 'state'
    x = s['state'] + _params['alpha'] + _params['gamma']
    return y, x
```
* Updated State:
    * Simulation 1: `y = 4 = 0 + 1 + 3` 
    * Simulation 2: `y = 5 = 0 + 1 + 4`

##### Example Policy Updates
```python
# Internal States per Mechanism
def policies(_params, step, sH, s, **kwargs):
    return {'beta': _params['beta'], 'gamma': _params['gamma']}
```
* Simulation 1: `{'beta': 2, 'gamma': 3]}` 
* Simulation 2: `{'beta': 5, 'gamma': 4}`

##### Configure Simulation
```python
from cadCAD.configuration.utils import config_sim

g = {
    'alpha': [1],
    'beta': [2, 5],
    'gamma': [3, 4],
    'omega': [7]
}

sim_config = config_sim(
    {
        "N": 2,
        "T": range(5),
        "M": g,
    }
)
```
#### Example
##### * [System Model Configuration](examples/param_sweep.py)<|MERGE_RESOLUTION|>--- conflicted
+++ resolved
@@ -3,26 +3,22 @@
 Parametrization of a System Model configuration that produces multiple configurations.
 
 ##### Set Parameters
-<<<<<<< HEAD
 *Note:* `params` values require up to a maximum of 2 distinct lengths
-=======
-*Note:* `M` values require up to a maximum of 2 distinct lengths
->>>>>>> 7feecf85
 ```python
-M = {
+params = {
     'alpha': [1],
     'beta': [2, 5],
     'gamma': [3, 4],
     'omega': [7]
 }
 ```
-The parameters above produce 2 simulations.
-* Simulation 1: 
+The parameters above produce 2 Runs per Simulation.
+* Run 1: 
     * `alpha = 1`
     * `beta = 2`
     * `gamma = 3`
     * `omega = 7`
-* Simulation 2:
+* Run 2:
     * `alpha = 1`
     * `beta = 5`
     * `gamma = 4`
