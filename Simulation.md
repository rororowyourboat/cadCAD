<<<<<<< HEAD
# SimmCAD Documentation
=======
# cadCAD Documentation
>>>>>>> 38500b74

## Introduction

A blockchain is a distributed ledger with economic agents transacting in a network. The state of the network evolves with every new transaction, which can be a result of user behaviors, protocol-defined system mechanisms, or external processes.

It is not uncommon today for blockchain projects to announce a set of rules for their network and make claims about their system level behvaior. However, the validity of those claims is hardly validated. Furthermore, it is difficult to know the potential system-level impact when the network is considering an upgrade to their system rules and prameters.

To rigorously and reliably analyze, design, and improve cryptoeconomic networks, we are introducing this Computer Aided Design Engine where we define a cryptoeconomic network with its state and exogneous variables, model transactions as a result of agent behaviors, state mechanisms, and environmental processes. We can then run simulations with different initial states, mechanisms, environmental processes to understand and visualize network behavior under different conditions.

## State Variables and Transitions

We now define variables and different transition mechanisms that will be inputs to the simulation engine.

- ***State variables*** are defined to capture the shape and property of the network, such as a vector or a dictionary that captures all user balances.
- ***Exogenous variables*** are variables that represent external input and signal. They are only affected by environmental processes and are not affected by system mechanisms. Nonetheless, exgoneous variables can be used as an input to a mechanism that impacts state variables. They can be considered as read-only variables to the system.
- ***Behaviors per transition*** model agent behaviors in reaction to state variables and exogenous variables. The resulted user action will become an input to state mechanisms. Note that user behaviors should not directly update value of state variables. 
- ***State mechanisms per transition*** are system defined mechanisms that take user actions and other states as inputs and produce updates to the value of state variables.
- ***Exogenous state updates*** specify how exogenous variables evolve with time which can indirectly impact state variables through behavior and state mechanisms.
- ***Environmental processes*** model external changes that directly impact state or exogenous variables at specific timestamps or conditions. 

A state evolves to another state via state transition. Each transition is composed of behavior and state mechanisms as functions of state and exogenous variables. A flow of the state transition is as follows.

Given some state and exogenous variables of the system at the onset of a state transition, agent behavior takes in these variables as input and return a set of agent actions. This models after agent behavior and reaction to a set of variables. Given these agent actions, state mechanism, as defined by the protocol, takes these actions, state, and exogenous variables as inputs and return a new set of state variables.

## System Configuration File

Simulation engine takes in system configuration files, e.g. `config.py`, where all the above variables and mechanisms are defined. The following import statements should be added at the beginning of the configuration files.
```python
from decimal import Decimal
import numpy as np
from datetime import timedelta

from cadCAD import configs
from cadCAD.configuration import Configuration
from cadCAD.configuration.utils import exo_update_per_ts, proc_trigger, bound_norm_random, \
    ep_time_step
```

State variables and their initial values can be defined as follows. Note that `timestamp` is a required field for this iteration of cadCAD for `env_proc` to work. Future iterations will strive to make this more generic and timestamp optional.
```python
genesis_dict = {
    's1': Decimal(0.0),
    's2': Decimal(0.0),
    's3': Decimal(1.0),
    'timestamp': '2018-10-01 15:16:24'
}
```

Each potential transition and its state and behavior mechanisms can be defined in the following dictionary object.
```python
transitions = {
    "m1": {
        "behaviors": {
            "b1": b1m1,
            "b2": b2m1
        },
        "states": {
            "s1": s1m1,
            "s2": s2m1
        }
    },
    "m2": {...}
}
```
Every behavior per transition should return a dictionary as actions taken by the agents. They will then be aggregated through addition in this version of cadCAD. Some examples of behaviors per transition are as follows. More flexible and user-defined aggregation functions will be introduced in future iterations but no example is provided at this point. 
```python
def b1m1(step, sL, s):
    return {'param1': 1}

def b1m2(step, sL, s):
    return {'param1': 'a', 'param2': 2}

def b1m3(step, sL, s):
    return {'param1': ['c'], 'param2': np.array([10, 100])}
```
State mechanism per transition on the other hand takes in the output of behavior mechanisms (`_input`) and returns a tuple of the name of the variable and the new value for the variable. Some examples of a state mechanism per transition are as follows. Note that each state mechanism is supposed to change one state variable at a time. Changes to multiple state variables should be done in separate mechanisms.
```python
def s1m1(step, sL, s, _input):
    y = 's1'
    x = _input['param1'] + 1
    return (y, x)

def s1m2(step, sL, s, _input):
    y = 's1'
    x = _input['param1']
    return (y, x)
```
Exogenous state update functions, for example `es3p1`, `es4p2` and `es5p2` below, update exogenous variables at every timestamp. Note that every timestamp is consist of all behaviors and state mechanisms in the order defined in `transitions` dictionary. If `exo_update_per_ts` is not used, exogenous state updates will be applied at every mechanism step (`m1`, `m2`, etc). Otherwise, exogenous state updates will only be applied once for every timestamp after all the mechanism steps are executed.
```python
exogenous_states = exo_update_per_ts(
    {
    "s3": es3p1,
    "s4": es4p2,
    "timestamp": es5p2
    }
)
```
To model randomness, we should also define pseudorandom seeds in the configuration as follows.
```python
seed = {
    'z': np.random.RandomState(1),
    'a': np.random.RandomState(2),
    'b': np.random.RandomState(3),
    'c': np.random.RandomState(3)
}
```
cadCAD currently supports generating random number from a normal distribution through `bound_norm_random` with `min` and `max` values specified. Examples of environmental processes with randomness are as follows. We also define timestamp format with `ts_format` and timestamp changes with `t_delta`. Users can define other distributions to update exogenous variables.
```python
proc_one_coef_A = 0.7
proc_one_coef_B = 1.3

def es3p1(step, sL, s, _input):
    y = 's3'
    x = s['s3'] * bound_norm_random(seed['a'], proc_one_coef_A, proc_one_coef_B)
    return (y, x)

def es4p2(step, sL, s, _input):
    y = 's4'
    x = s['s4'] * bound_norm_random(seed['b'], proc_one_coef_A, proc_one_coef_B)
    return (y, x)

ts_format = '%Y-%m-%d %H:%M:%S'
t_delta = timedelta(days=0, minutes=0, seconds=1)
def es5p2(step, sL, s, _input):
    y = 'timestamp'
    x = ep_time_step(s, s['timestamp'], fromat_str=ts_format, _timedelta=t_delta)
    return (y, x)
```
User can also define specific external events such as market shocks at specific timestamps through `env_processes` with `proc_trigger`. An environmental process with no `proc_trigger` will be called at every timestamp. In the example below, it will return the value of `s3` at every timestamp. Logical event triggers, such as a big draw down in exogenous variables, will be supported in a later version of cadCAD. 
```python
def env_a(x):
    return x
def env_b(x):
    return 10

env_processes = {
    "s3": env_a,
    "s4": proc_trigger('2018-10-01 15:16:25', env_b)
}
```

Lastly, we set the overall simulation configuration and initialize the `Configuration` class with the following. `T` denotes the time range and `N` refers to the number of simulation runs. Each run will start from the same initial states and run for `T` time range. Every transition is consist of behaviors, state mechanisms, exogenous updates, and potentially environmental processes. All of these happen within one time step in the simulation.
```python
sim_config = {
    "N": 2,
    "T": range(5)
}

configs.append(Configuration(sim_config, state_dict, seed, exogenous_states, env_processes, mechanisms))
```<|MERGE_RESOLUTION|>--- conflicted
+++ resolved
@@ -1,8 +1,4 @@
-<<<<<<< HEAD
-# SimmCAD Documentation
-=======
 # cadCAD Documentation
->>>>>>> 38500b74
 
 ## Introduction
 
