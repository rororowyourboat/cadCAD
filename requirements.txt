<<<<<<< HEAD
=======
pandas
wheel
>>>>>>> 38500b74
pathos
fn
tabulate<|MERGE_RESOLUTION|>--- conflicted
+++ resolved
@@ -1,8 +1,5 @@
-<<<<<<< HEAD
-=======
 pandas
 wheel
->>>>>>> 38500b74
 pathos
 fn
 tabulate