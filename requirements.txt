--- conflicted
+++ resolved
@@ -1,8 +1,5 @@
-<<<<<<< HEAD
-=======
 pandas
 wheel
->>>>>>> 7fb76405
 pathos
 fn
 tabulate