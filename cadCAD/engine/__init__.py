--- conflicted
+++ resolved
@@ -2,8 +2,9 @@
 from typing import Callable, Dict, List, Any, Tuple
 # from time import time
 # from tqdm import tqdm
-
+from cadCAD import logo
 from cadCAD.utils import flatten
+from cadCAD.utils.execution import print_exec_info
 from cadCAD.configuration import Configuration, Processor
 from cadCAD.configuration.utils import TensorFieldReport
 from cadCAD.engine.simulation import Executor as SimExecutor
@@ -61,53 +62,19 @@
         config_proc = Processor()
         create_tensor_field = TensorFieldReport(config_proc).create_tensor_field
 
-<<<<<<< HEAD
-        print(f'Configurations Length: {len(self.configs)}')
-
-# danlessa_experiments
-#         print(f'Execution Mode: {self.exec_context}')
-#         print(f'Configuration count: {len(self.configs)}')
-#         first_sim = self.configs[0].sim_config
-#         n_t = len(first_sim['T'])
-#         n_m = len(first_sim['M'])
-#         n_n = first_sim['N']
-#         n_s = len(self.configs[0].initial_state)
-#         print(f'Dimensions of the first simulation: (Timesteps, Params, Runs, Vars) = ({n_t}, {n_m}, {n_n}, {n_s})')
-#         t1 = time()
-
         sessions = []
         var_dict_list, states_lists = [], []
         Ts, Ns, SimIDs, RunIDs = [], [], [], []
         eps, configs_structs, env_processes_list = [], [], []
         partial_state_updates, sim_executors = [], []
-=======
+        config_idx = 0
 
-        print(r'''
-                            __________   ____ 
-          ________ __ _____/ ____/   |  / __ \
-         / ___/ __` / __  / /   / /| | / / / /
-        / /__/ /_/ / /_/ / /___/ ___ |/ /_/ / 
-        \___/\__,_/\__,_/\____/_/  |_/_____/  
-        by BlockScience
-        ''')
-        print(f'Execution Mode: {self.exec_context}')
-        print(f'Configuration count: {len(self.configs)}')
-        first_sim = self.configs[0].sim_config
-        n_t = len(first_sim['T'])
-        n_m = len(first_sim['M'])
-        n_n = first_sim['N']
-        n_s = len(self.configs[0].initial_state)
-        print(f'Dimensions of the first simulation: (Timesteps, Params, Runs, Vars) = ({n_t}, {n_m}, {n_n}, {n_s})')
-        t1 = time()
-
-        var_dict_list, states_lists, Ts, Ns, eps, configs_structs, env_processes_list, partial_state_updates, simulation_execs = \
-            [], [], [], [], [], [], [], [], []
->>>>>>> feb62a05
-        config_idx = 0
+        print_exec_info(self.exec_context, self.configs)
 
 # danlessa_experiments
 #         for x in tqdm(self.configs,
 #                       desc='Initializing configurations'):
+        t1 = time()
         for x in self.configs:
             sessions.append(
                 {'user_id': x.user_id, 'session_id': x.session_id, 'simulation_id': x.simulation_id, 'run_id': x.run_id}
@@ -127,26 +94,6 @@
             sim_executors.append(SimExecutor(x.policy_ops).simulation)
 
             config_idx += 1
-
-<<<<<<< HEAD
-=======
-        final_result = None
-
-        if self.exec_context == ExecutionMode.single_proc:
-            tensor_field = create_tensor_field(partial_state_updates.pop(), eps.pop())
-            result = self.exec_method(simulation_execs, var_dict_list, states_lists, configs_structs, env_processes_list, Ts, Ns)
-            final_result = result, tensor_field
-        elif self.exec_context == ExecutionMode.multi_proc:
-            # if len(self.configs) > 1:
-            simulations = self.exec_method(simulation_execs, var_dict_list, states_lists, configs_structs, env_processes_list, Ts, Ns)
-            results = []
-            for result, partial_state_updates, ep in list(zip(simulations, partial_state_updates, eps)):
-                results.append((flatten(result), create_tensor_field(partial_state_updates, ep)))
-
-            final_result = results
-        t2 = time()
-        print(f"Total execution time: {t2 - t1 :.2f}s")
->>>>>>> feb62a05
 
         def get_final_dist_results(simulations, psus, eps, sessions):
             tensor_fields = [create_tensor_field(psu, ep) for psu, ep in list(zip(psus, eps))]
@@ -179,6 +126,7 @@
                 elif config_amt > remote_threshold:
                     print('Remote Threshold is N=100. Use ExecutionMode.dist_proc if N >= 100')
 
+        final_result = None
         original_context = self.exec_context
         if self.exec_context != ExecutionMode.distributed:
             # Consider Legacy Support
@@ -189,14 +137,19 @@
             simulations_results = self.exec_method(
                 sim_executors, var_dict_list, states_lists, configs_structs, env_processes_list, Ts, SimIDs, RunIDs #Ns
             )
-            return get_final_results(simulations_results, partial_state_updates, eps, sessions, remote_threshold)
+            final_result = get_final_results(simulations_results, partial_state_updates, eps, sessions, remote_threshold)
         elif self.exec_context == ExecutionMode.distributed:
             print("Execution Method: " + self.exec_method.__name__)
             simulations_results = self.exec_method(
                 sim_executors, var_dict_list, states_lists, configs_structs, env_processes_list, Ts,
                 SimIDs, RunIDs, self.sc
             )
-            return get_final_dist_results(simulations_results, partial_state_updates, eps, sessions)
+            final_result = get_final_dist_results(simulations_results, partial_state_updates, eps, sessions)
+
+        t2 = time()
+        print(f"Total execution time: {t2 - t1 :.2f}s")
+
+        return final_result
           
 # danlessa_experiments: -> get_final_dist_results          
 #          results = []
