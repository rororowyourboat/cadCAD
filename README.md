```
                    __________   ____ 
  ________ __ _____/ ____/   |  / __ \
 / ___/ __` / __  / /   / /| | / / / /
/ /__/ /_/ / /_/ / /___/ ___ |/ /_/ / 
\___/\__,_/\__,_/\____/_/  |_/_____/  
by BlockScience
```

**Introduction:**

***cadCAD*** is a Python library that assists in the processes of designing, testing and validating complex systems through 
simulation. At its core, cadCAD is a differential games engine that supports parameter sweeping and Monte Carlo analyses 
and can be easily integrated with other scientific computing Python modules and data science workflows.  

**Description:**

cadCAD (complex adaptive systems computer-aided design) is a python based, unified modeling framework for stochastic 
dynamical systems and differential games for research, validation, and Computer Aided Design of economic systems created 
by BlockScience. It is capable of modeling systems at all levels of abstraction from Agent Based Modeling (ABM) to 
System Dynamics (SD), and enabling smooth integration of computational social science simulations with empirical data 
science workflows.


An economic system is treated as a state-based model and defined through a set of endogenous and exogenous state 
variables which are updated through mechanisms and environmental processes, respectively. Behavioral models, which may 
be deterministic or stochastic, provide the evolution of the system within the action space of the mechanisms. 
Mathematical formulations of these economic games treat agent utility as derived from the state rather than direct from 
an action, creating a rich, dynamic modeling framework. Simulations may be run with a range of initial conditions and 
parameters for states, behaviors, mechanisms, and environmental processes to understand and visualize network behavior 
under various conditions. Support for A/B testing policies, Monte Carlo analysis, and other common numerical methods is 
provided.


In essence, cadCAD tool allows us to represent a company’s or community’s current business model along with a desired 
future state and helps make informed, rigorously tested decisions on how to get from today’s stage to the future state. 
It allows us to use code to solidify our conceptualized ideas and see if the outcome meets our expectations. We can 
iteratively refine our work until we have constructed a model that closely reflects reality at the start of the model, 
and see how it evolves. We can then use these results to inform business decisions.

#### Documentation:
* ##### [System Model Configuration](link)
* ##### [System Simulation Execution](link)
* ##### [Tutorials](link)


#### 0. Installation:

**Option A:** Proprietary Build Access

***IMPORTANT NOTE:*** Tokens are issued to those with access to proprietary builds of cadCAD and BlockScience employees **ONLY**. 
Replace \<TOKEN\> with an issued token in the script below.
```bash
<<<<<<< HEAD
pip3 install pandas pathos fn funcy tabulate
=======
pip3 install pandas pathos fn funcy tabulate 
>>>>>>> 4bc4b542
pip3 install cadCAD --extra-index-url https://<TOKEN>@repo.fury.io/blockscience/
```

**Option B:** Build From Source
```bash
pip3 install -r requirements.txt
python3 setup.py sdist bdist_wheel
pip3 install dist/*.whl
```


#### 1. [Configure System Model](link)

#### 2. [Execute Simulations:](link)

##### Single Process Execution:
Example [System Model Configurations](link): 
* [System Model A](link): `/documentation/examples/sys_model_A.py`
* [System Model B](link): `/documentation/examples/sys_model_B.py`
Example Simulation Executions:
* [System Model A](link): `/documentation/examples/sys_model_A_exec.py`
* [System Model B](link): `/documentation/examples/sys_model_B_exec.py`
```python
import pandas as pd
from tabulate import tabulate
from cadCAD.engine import ExecutionMode, ExecutionContext, Executor
from documentation.examples import sys_model_A
from cadCAD import configs

exec_mode = ExecutionMode()

# Single Process Execution using a Single System Model Configuration:
# sys_model_A
sys_model_A = [configs[0]] # sys_model_A
single_proc_ctx = ExecutionContext(context=exec_mode.single_proc)
sys_model_A_simulation = Executor(exec_context=single_proc_ctx, configs=sys_model_A)

sys_model_A_raw_result, sys_model_A_tensor_field = sys_model_A_simulation.execute()
sys_model_A_result = pd.DataFrame(sys_model_A_raw_result)
print()
print("Tensor Field: sys_model_A")
print(tabulate(sys_model_A_tensor_field, headers='keys', tablefmt='psql'))
print("Result: System Events DataFrame")
print(tabulate(sys_model_A_result, headers='keys', tablefmt='psql'))
print()
```

### Multiple Simulations (Concurrent):
##### Multiple Simulation Execution (Multi Process Execution)
Documentation: [Simulation Execution](link) 
Example [System Model Configurations](link): 
* [System Model A](link): `/documentation/examples/sys_model_A.py`
* [System Model B](link): `/documentation/examples/sys_model_B.py`
[Example Simulation Executions::](link) `/documentation/examples/sys_model_AB_exec.py`
```python
import pandas as pd
from tabulate import tabulate
from cadCAD.engine import ExecutionMode, ExecutionContext, Executor
from documentation.examples import sys_model_A, sys_model_B
from cadCAD import configs

exec_mode = ExecutionMode()

# # Multiple Processes Execution using Multiple System Model Configurations:
# # sys_model_A & sys_model_B
multi_proc_ctx = ExecutionContext(context=exec_mode.multi_proc)
sys_model_AB_simulation = Executor(exec_context=multi_proc_ctx, configs=configs)

i = 0
config_names = ['sys_model_A', 'sys_model_B']
for sys_model_AB_raw_result, sys_model_AB_tensor_field in sys_model_AB_simulation.execute():
    sys_model_AB_result = pd.DataFrame(sys_model_AB_raw_result)
    print()
    print(f"Tensor Field: {config_names[i]}")
    print(tabulate(sys_model_AB_tensor_field, headers='keys', tablefmt='psql'))
    print("Result: System Events DataFrame:")
    print(tabulate(sys_model_AB_result, headers='keys', tablefmt='psql'))
    print()
    i += 1
```

### Parameter Sweep Simulation (Concurrent):
Documentation: [System Model Parameter Sweep](link) 
[Example:](link) `/documentation/examples/param_sweep.py`
```python
import pandas as pd
from tabulate import tabulate
# The following imports NEED to be in the exact order
from cadCAD.engine import ExecutionMode, ExecutionContext, Executor
from documentation.examples import param_sweep
from cadCAD import configs

exec_mode = ExecutionMode()
multi_proc_ctx = ExecutionContext(context=exec_mode.multi_proc)
run = Executor(exec_context=multi_proc_ctx, configs=configs)

for raw_result, tensor_field in run.execute():
    result = pd.DataFrame(raw_result)
    print()
    print("Tensor Field:")
    print(tabulate(tensor_field, headers='keys', tablefmt='psql'))
    print("Output:")
    print(tabulate(result, headers='keys', tablefmt='psql'))
    print()
```

### Tests:
```python
python -m unittest testing/tests/param_sweep.py
python -m unittest testing/tests/policy_aggregation.py
python -m unittest testing/tests/historical_state_access.py
python -m unittest testing/tests/external_dataset.py
```<|MERGE_RESOLUTION|>--- conflicted
+++ resolved
@@ -51,11 +51,6 @@
 ***IMPORTANT NOTE:*** Tokens are issued to those with access to proprietary builds of cadCAD and BlockScience employees **ONLY**. 
 Replace \<TOKEN\> with an issued token in the script below.
 ```bash
-<<<<<<< HEAD
-pip3 install pandas pathos fn funcy tabulate
-=======
-pip3 install pandas pathos fn funcy tabulate 
->>>>>>> 4bc4b542
 pip3 install cadCAD --extra-index-url https://<TOKEN>@repo.fury.io/blockscience/
 ```
 
